--- conflicted
+++ resolved
@@ -1,10 +1,6 @@
 {
   "name": "js.foresight",
-<<<<<<< HEAD
-  "version": "2.1.1",
-=======
   "version": "2.1.2",
->>>>>>> 2a0f6009
   "description": "Predicts mouse trajectory to trigger actions as users approach elements, enabling anticipatory UI updates or pre-loading. Made with vanilla javascript and usable in every framework.",
   "main": "dist/index.js",
   "module": "dist/index.mjs",
